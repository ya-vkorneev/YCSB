--- conflicted
+++ resolved
@@ -74,12 +74,8 @@
     <accumulo.version>1.6.0</accumulo.version>
     <cassandra.version>1.2.9</cassandra.version>
     <cassandra.cql.version>1.0.3</cassandra.cql.version>
-<<<<<<< HEAD
-    <geode.version>1.0.0-incubating-SNAPSHOT</geode.version>
-=======
     <cassandra2.cql.version>2.1.8</cassandra2.cql.version>
-    <gemfire.version>8.1.0</gemfire.version>
->>>>>>> 9fc8b68d
+    <geode.version>1.0.0-incubating.M1</geode.version>
     <infinispan.version>7.2.2.Final</infinispan.version>
     <kudu.version>0.6.0</kudu.version>
     <openjpa.jdbc.version>2.1.1</openjpa.jdbc.version>
@@ -112,16 +108,11 @@
     <module>distribution</module>
     <module>dynamodb</module>
     <module>elasticsearch</module>
-<<<<<<< HEAD
     <module>geode</module>
-    <module>hbase</module>
-=======
-    <module>gemfire</module>
     <module>googledatastore</module>
     <module>hbase094</module>
     <module>hbase098</module>
     <module>hbase10</module>
->>>>>>> 9fc8b68d
     <module>hypertable</module>
     <module>infinispan</module>
     <module>jdbc</module>
